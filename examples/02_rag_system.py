"""RAG (Retrieval-Augmented Generation) Example - CZero Engine

This example demonstrates:
- Document processing and chunking
- Semantic search with hierarchical support
- Chat with RAG context
- Similarity-based recommendations
- Comparing responses with and without RAG

NOTE: Local LLMs may take longer to generate responses compared to cloud APIs.
Expect 10-30 seconds for complex queries depending on your hardware.
"""

import asyncio
from pathlib import Path
from czero_engine import CZeroEngineClient
from czero_engine.workflows import KnowledgeBaseWorkflow, RAGWorkflow


async def rag_example():
    """Build and use a RAG system with enhanced features."""
    
    print("\n🚀 RAG System Example")
    print("=" * 50)
    
    workspace_id = None
    
    # Step 1: Create knowledge base from documents
    print("\n1. Creating Knowledge Base")
    print("-" * 30)
    async with KnowledgeBaseWorkflow() as kb_workflow:
        
        # Ensure we have a documents directory
        docs_dir = Path("./sample_docs")
        docs_dir.mkdir(exist_ok=True)
        
        # Create some sample documents
        (docs_dir / "ai_basics.txt").write_text("""
        Artificial Intelligence (AI) refers to the simulation of human intelligence 
        in machines. Machine learning is a subset of AI that enables systems to 
        learn from data. Deep learning uses neural networks with multiple layers 
        to process complex patterns. Natural language processing helps computers 
        understand human language.
        """)
        
        (docs_dir / "czero_engine.md").write_text("""
        # CZero Engine Overview
        
        CZero Engine is a comprehensive document processing and RAG system. 
        It provides:
        - Document extraction and chunking
        - Vector embeddings for semantic search
        - Integration with multiple LLM backends
        - AI personas for specialized interactions
        - Workspace management for organizing documents
        
        The system uses ONNX Runtime for efficient model inference and supports
        GPU acceleration for faster processing.
        """)
        
        (docs_dir / "semantic_search.txt").write_text("""
        Semantic search goes beyond keyword matching to understand the meaning 
        and intent behind queries. It uses vector embeddings to represent text 
        as high-dimensional vectors. Similar content has vectors that are close 
        together in the vector space. This enables finding relevant information 
        even when exact keywords don't match.
        """)
        
        # Create knowledge base using hierarchical chunking
        result = await kb_workflow.create_knowledge_base(
            name="AI Documentation",
            directory_path=str(docs_dir),
            file_patterns=["*.txt", "*.md"]
        )
        
        workspace_id = result['workspace']['id']
        print(f"✅ Created workspace: {result['workspace']['name']}")
        print(f"   ID: {workspace_id}")
        print(f"   Processed {result['files_processed']} files")
        print(f"   Created {result['chunks_created']} chunks")
        
        # Important: Give the system time to index the documents
        print("\n⏳ Waiting for indexing to complete...")
        await asyncio.sleep(5)  # Wait 5 seconds for indexing
    
    # Step 2: Verify documents are indexed by searching
    print("\n2. Verifying Document Indexing")
    print("-" * 30)
    async with CZeroEngineClient() as client:
        # Search for content we just indexed, using workspace filter
        test_results = await client.semantic_search(
            query="artificial intelligence",
            limit=3,
            similarity_threshold=0.3,  # Low threshold to ensure we find something
            workspace_filter=workspace_id  # Search only in our workspace
        )
        
        if test_results.results:
            print(f"✅ Found {len(test_results.results)} indexed documents")
            for i, res in enumerate(test_results.results, 1):
                print(f"  {i}. Score: {res.similarity:.3f}")
                print(f"     {res.content[:100]}...")
        else:
            print("⚠️  Documents may still be indexing. Continuing with example...")
    
    # Step 3: Use RAG for Q&A
    print("\n3. RAG-Enhanced Q&A")
    print("-" * 30)
<<<<<<< HEAD
    print("Note: Local LLMs may take 10-30 seconds per response.")
    
    async with CZeroEngineClient() as client:
        # Ask questions using the actual chat API with RAG
=======
    print("Note: RAG searches across all workspaces, not just the one we created.")
    async with RAGWorkflow() as rag_workflow:
        
        # Ask questions that match our indexed documents
>>>>>>> 40f3276c
        questions = [
            "What is artificial intelligence and machine learning?",
            "How does semantic search work?",
            "What features does CZero Engine provide?"
        ]
        
        for i, question in enumerate(questions, 1):
            print(f"\n📝 Q{i}: {question}")
<<<<<<< HEAD
            print("   Generating response (this may take a moment with local LLM)...")
=======
            response = await rag_workflow.ask(
                question=question,
                chunk_limit=3,
                similarity_threshold=0.3  # Lower threshold to be more inclusive
            )
            print(f"💡 A{i}: {response.response[:250]}...")
>>>>>>> 40f3276c
            
            try:
                # Use the actual chat API with RAG config
                response = await client.chat(
                    message=question,
                    use_rag=True,
                    workspace_filter=workspace_id,  # Filter to our workspace
                    similarity_threshold=0.3,  # Lower threshold for better recall
                    chunk_limit=5,
                    max_tokens=200  # Limit response length for faster generation
                )
                
                # Show the response
                print(f"💡 A{i}: {response.response[:250]}...")
                
                # Show context if available
                if response.context_used:
                    print(f"   📚 Used {len(response.context_used)} context chunks")
                    for j, ctx in enumerate(response.context_used[:2], 1):
                        print(f"      {j}. Score: {ctx.similarity:.3f}")
                        print(f"         {ctx.content[:60]}...")
                        
            except asyncio.TimeoutError:
                print("   ⚠️ Response generation timed out. Local LLMs can be slow.")
            except Exception as e:
                print(f"   ❌ Error: {e}")
        
    # Step 4: Compare with and without RAG
    print("\n4. RAG vs Non-RAG Comparison")
    print("-" * 30)
    comparison_q = "What is machine learning and how does it relate to AI?"
    
    async with CZeroEngineClient() as client:
        print(f"\n🤔 Question: {comparison_q}")
        
        # Without RAG
        print("\n❌ Without RAG (generic response):")
<<<<<<< HEAD
        print("   Generating...")
        try:
            response_no_rag = await client.chat(
                message=comparison_q,
                use_rag=False,
                max_tokens=150
            )
            print(f"   {response_no_rag.response[:200]}...")
        except Exception as e:
            print(f"   Error: {e}")
        
        # With RAG
        print("\n✅ With RAG (context-aware):")
        print("   Generating...")
        try:
            response_with_rag = await client.chat(
                message=comparison_q,
                use_rag=True,
                workspace_filter=workspace_id,
                similarity_threshold=0.3,
                chunk_limit=5,
                max_tokens=150
            )
            print(f"   {response_with_rag.response[:200]}...")
            
            print(f"\n📊 Statistics:")
            chunks_used = len(response_with_rag.context_used) if response_with_rag.context_used else 0
            print(f"   Context chunks used: {chunks_used}")
            print(f"   Improvement: RAG provides context from your documents")
        except Exception as e:
            print(f"   Error: {e}")
=======
        print(f"   {comparison['without_rag'].response[:200]}...")
        print("\n✅ With RAG (context-aware):")
        print(f"   {comparison['with_rag'].response[:200]}...")
        print(f"\n📊 Statistics:")
        chunks_used = len(comparison['with_rag'].context_used) if comparison['with_rag'].context_used else 0
        print(f"   Context chunks used: {chunks_used}")
        print(f"   Improvement: More specific and accurate with RAG")
>>>>>>> 40f3276c
    
    # Step 5: Find similar content
    print("\n5. Similarity Search")
    print("-" * 30)
    async with CZeroEngineClient() as client:
        # Search in our workspace for semantic search content
        search_res = await client.semantic_search(
            query="semantic search",
            limit=1,
            workspace_filter=workspace_id
        )
        
        if search_res.results:
            chunk_id = search_res.results[0].chunk_id
            similar = await client.find_similar_chunks(
                chunk_id=chunk_id,
                limit=3,
                similarity_threshold=0.3  # Lower threshold
            )
            
            print(f"Content similar to chunk '{chunk_id[:20]}...':\n")
            for i, res in enumerate(similar.results, 1):
                print(f"  {i}. Score: {res.similarity:.3f}")
                print(f"     {res.content[:80]}...")


async def advanced_rag_example():
    """Demonstrate hierarchical retrieval for better context."""
    print("\n6. Advanced Hierarchical Retrieval")
    print("-" * 30)
    
    async with CZeroEngineClient() as client:
        # First create a workspace with some documents
        workspace_id = await quick_setup_workspace(client)
        
        if workspace_id:
            # Use hierarchical retrieval endpoint for better context
            print("\nUsing hierarchical retrieval for enhanced context...")
            try:
                response = await client.hierarchical_retrieve(
                    query="machine learning and AI",
                    workspace_id=workspace_id,
                    limit=3,
                    similarity_threshold=0.3,
                    include_document_info=True
                )
                
                print(f"Found {len(response.results)} hierarchical results:")
                for i, result in enumerate(response.results[:2], 1):
                    print(f"\n  Result {i}:")
                    print(f"    Small chunk (precise): {result.small_chunk.content[:100]}...")
                    print(f"    Similarity: {result.small_chunk.similarity_score:.3f}")
                    if result.big_chunk:
                        print(f"    Big chunk (context): {result.big_chunk.content[:100]}...")
                    if result.document_info:
                        print(f"    Source: {result.document_info.document_name}")
                        
            except Exception as e:
                print(f"Error with hierarchical retrieval: {e}")


async def quick_setup_workspace(client):
    """Quick helper to set up a test workspace."""
    try:
        import tempfile
        from pathlib import Path
        
        with tempfile.TemporaryDirectory() as temp_dir:
            # Create a test document
            doc_path = Path(temp_dir) / "test.txt"
            doc_path.write_text("Machine learning is a subset of AI that enables systems to learn from data.")
            
            # Create workspace
            workspace = await client.create_workspace(
                name="Hierarchical Test",
                path=temp_dir
            )
            
            # Process file
            await client.process_files(
                workspace_id=workspace.id,
                files=[str(doc_path)]
            )
            
            await asyncio.sleep(1)  # Brief wait for indexing
            return workspace.id
    except:
        return None


async def main():
    """Run RAG examples with error handling."""
    try:
        await rag_example()
        await advanced_rag_example()
        print("\n✅ RAG examples completed successfully!")
    except Exception as e:
        print(f"\n❌ Error: {e}")
        print("\nTroubleshooting:")
        print("1. Ensure CZero Engine is running")
        print("2. Check that API server is active")
        print("3. Verify embedding models are loaded")
        print("4. Confirm vector database is initialized")
        print("5. Note: Local LLMs can be slow (10-30s per response)")


if __name__ == "__main__":
    asyncio.run(main())<|MERGE_RESOLUTION|>--- conflicted
+++ resolved
@@ -1,323 +1,298 @@
-"""RAG (Retrieval-Augmented Generation) Example - CZero Engine
-
-This example demonstrates:
-- Document processing and chunking
-- Semantic search with hierarchical support
-- Chat with RAG context
-- Similarity-based recommendations
-- Comparing responses with and without RAG
-
-NOTE: Local LLMs may take longer to generate responses compared to cloud APIs.
-Expect 10-30 seconds for complex queries depending on your hardware.
-"""
-
-import asyncio
-from pathlib import Path
-from czero_engine import CZeroEngineClient
-from czero_engine.workflows import KnowledgeBaseWorkflow, RAGWorkflow
-
-
-async def rag_example():
-    """Build and use a RAG system with enhanced features."""
-    
-    print("\n🚀 RAG System Example")
-    print("=" * 50)
-    
-    workspace_id = None
-    
-    # Step 1: Create knowledge base from documents
-    print("\n1. Creating Knowledge Base")
-    print("-" * 30)
-    async with KnowledgeBaseWorkflow() as kb_workflow:
-        
-        # Ensure we have a documents directory
-        docs_dir = Path("./sample_docs")
-        docs_dir.mkdir(exist_ok=True)
-        
-        # Create some sample documents
-        (docs_dir / "ai_basics.txt").write_text("""
-        Artificial Intelligence (AI) refers to the simulation of human intelligence 
-        in machines. Machine learning is a subset of AI that enables systems to 
-        learn from data. Deep learning uses neural networks with multiple layers 
-        to process complex patterns. Natural language processing helps computers 
-        understand human language.
-        """)
-        
-        (docs_dir / "czero_engine.md").write_text("""
-        # CZero Engine Overview
-        
-        CZero Engine is a comprehensive document processing and RAG system. 
-        It provides:
-        - Document extraction and chunking
-        - Vector embeddings for semantic search
-        - Integration with multiple LLM backends
-        - AI personas for specialized interactions
-        - Workspace management for organizing documents
-        
-        The system uses ONNX Runtime for efficient model inference and supports
-        GPU acceleration for faster processing.
-        """)
-        
-        (docs_dir / "semantic_search.txt").write_text("""
-        Semantic search goes beyond keyword matching to understand the meaning 
-        and intent behind queries. It uses vector embeddings to represent text 
-        as high-dimensional vectors. Similar content has vectors that are close 
-        together in the vector space. This enables finding relevant information 
-        even when exact keywords don't match.
-        """)
-        
-        # Create knowledge base using hierarchical chunking
-        result = await kb_workflow.create_knowledge_base(
-            name="AI Documentation",
-            directory_path=str(docs_dir),
-            file_patterns=["*.txt", "*.md"]
-        )
-        
-        workspace_id = result['workspace']['id']
-        print(f"✅ Created workspace: {result['workspace']['name']}")
-        print(f"   ID: {workspace_id}")
-        print(f"   Processed {result['files_processed']} files")
-        print(f"   Created {result['chunks_created']} chunks")
-        
-        # Important: Give the system time to index the documents
-        print("\n⏳ Waiting for indexing to complete...")
-        await asyncio.sleep(5)  # Wait 5 seconds for indexing
-    
-    # Step 2: Verify documents are indexed by searching
-    print("\n2. Verifying Document Indexing")
-    print("-" * 30)
-    async with CZeroEngineClient() as client:
-        # Search for content we just indexed, using workspace filter
-        test_results = await client.semantic_search(
-            query="artificial intelligence",
-            limit=3,
-            similarity_threshold=0.3,  # Low threshold to ensure we find something
-            workspace_filter=workspace_id  # Search only in our workspace
-        )
-        
-        if test_results.results:
-            print(f"✅ Found {len(test_results.results)} indexed documents")
-            for i, res in enumerate(test_results.results, 1):
-                print(f"  {i}. Score: {res.similarity:.3f}")
-                print(f"     {res.content[:100]}...")
-        else:
-            print("⚠️  Documents may still be indexing. Continuing with example...")
-    
-    # Step 3: Use RAG for Q&A
-    print("\n3. RAG-Enhanced Q&A")
-    print("-" * 30)
-<<<<<<< HEAD
-    print("Note: Local LLMs may take 10-30 seconds per response.")
-    
-    async with CZeroEngineClient() as client:
-        # Ask questions using the actual chat API with RAG
-=======
-    print("Note: RAG searches across all workspaces, not just the one we created.")
-    async with RAGWorkflow() as rag_workflow:
-        
-        # Ask questions that match our indexed documents
->>>>>>> 40f3276c
-        questions = [
-            "What is artificial intelligence and machine learning?",
-            "How does semantic search work?",
-            "What features does CZero Engine provide?"
-        ]
-        
-        for i, question in enumerate(questions, 1):
-            print(f"\n📝 Q{i}: {question}")
-<<<<<<< HEAD
-            print("   Generating response (this may take a moment with local LLM)...")
-=======
-            response = await rag_workflow.ask(
-                question=question,
-                chunk_limit=3,
-                similarity_threshold=0.3  # Lower threshold to be more inclusive
-            )
-            print(f"💡 A{i}: {response.response[:250]}...")
->>>>>>> 40f3276c
-            
-            try:
-                # Use the actual chat API with RAG config
-                response = await client.chat(
-                    message=question,
-                    use_rag=True,
-                    workspace_filter=workspace_id,  # Filter to our workspace
-                    similarity_threshold=0.3,  # Lower threshold for better recall
-                    chunk_limit=5,
-                    max_tokens=200  # Limit response length for faster generation
-                )
-                
-                # Show the response
-                print(f"💡 A{i}: {response.response[:250]}...")
-                
-                # Show context if available
-                if response.context_used:
-                    print(f"   📚 Used {len(response.context_used)} context chunks")
-                    for j, ctx in enumerate(response.context_used[:2], 1):
-                        print(f"      {j}. Score: {ctx.similarity:.3f}")
-                        print(f"         {ctx.content[:60]}...")
-                        
-            except asyncio.TimeoutError:
-                print("   ⚠️ Response generation timed out. Local LLMs can be slow.")
-            except Exception as e:
-                print(f"   ❌ Error: {e}")
-        
-    # Step 4: Compare with and without RAG
-    print("\n4. RAG vs Non-RAG Comparison")
-    print("-" * 30)
-    comparison_q = "What is machine learning and how does it relate to AI?"
-    
-    async with CZeroEngineClient() as client:
-        print(f"\n🤔 Question: {comparison_q}")
-        
-        # Without RAG
-        print("\n❌ Without RAG (generic response):")
-<<<<<<< HEAD
-        print("   Generating...")
-        try:
-            response_no_rag = await client.chat(
-                message=comparison_q,
-                use_rag=False,
-                max_tokens=150
-            )
-            print(f"   {response_no_rag.response[:200]}...")
-        except Exception as e:
-            print(f"   Error: {e}")
-        
-        # With RAG
-        print("\n✅ With RAG (context-aware):")
-        print("   Generating...")
-        try:
-            response_with_rag = await client.chat(
-                message=comparison_q,
-                use_rag=True,
-                workspace_filter=workspace_id,
-                similarity_threshold=0.3,
-                chunk_limit=5,
-                max_tokens=150
-            )
-            print(f"   {response_with_rag.response[:200]}...")
-            
-            print(f"\n📊 Statistics:")
-            chunks_used = len(response_with_rag.context_used) if response_with_rag.context_used else 0
-            print(f"   Context chunks used: {chunks_used}")
-            print(f"   Improvement: RAG provides context from your documents")
-        except Exception as e:
-            print(f"   Error: {e}")
-=======
-        print(f"   {comparison['without_rag'].response[:200]}...")
-        print("\n✅ With RAG (context-aware):")
-        print(f"   {comparison['with_rag'].response[:200]}...")
-        print(f"\n📊 Statistics:")
-        chunks_used = len(comparison['with_rag'].context_used) if comparison['with_rag'].context_used else 0
-        print(f"   Context chunks used: {chunks_used}")
-        print(f"   Improvement: More specific and accurate with RAG")
->>>>>>> 40f3276c
-    
-    # Step 5: Find similar content
-    print("\n5. Similarity Search")
-    print("-" * 30)
-    async with CZeroEngineClient() as client:
-        # Search in our workspace for semantic search content
-        search_res = await client.semantic_search(
-            query="semantic search",
-            limit=1,
-            workspace_filter=workspace_id
-        )
-        
-        if search_res.results:
-            chunk_id = search_res.results[0].chunk_id
-            similar = await client.find_similar_chunks(
-                chunk_id=chunk_id,
-                limit=3,
-                similarity_threshold=0.3  # Lower threshold
-            )
-            
-            print(f"Content similar to chunk '{chunk_id[:20]}...':\n")
-            for i, res in enumerate(similar.results, 1):
-                print(f"  {i}. Score: {res.similarity:.3f}")
-                print(f"     {res.content[:80]}...")
-
-
-async def advanced_rag_example():
-    """Demonstrate hierarchical retrieval for better context."""
-    print("\n6. Advanced Hierarchical Retrieval")
-    print("-" * 30)
-    
-    async with CZeroEngineClient() as client:
-        # First create a workspace with some documents
-        workspace_id = await quick_setup_workspace(client)
-        
-        if workspace_id:
-            # Use hierarchical retrieval endpoint for better context
-            print("\nUsing hierarchical retrieval for enhanced context...")
-            try:
-                response = await client.hierarchical_retrieve(
-                    query="machine learning and AI",
-                    workspace_id=workspace_id,
-                    limit=3,
-                    similarity_threshold=0.3,
-                    include_document_info=True
-                )
-                
-                print(f"Found {len(response.results)} hierarchical results:")
-                for i, result in enumerate(response.results[:2], 1):
-                    print(f"\n  Result {i}:")
-                    print(f"    Small chunk (precise): {result.small_chunk.content[:100]}...")
-                    print(f"    Similarity: {result.small_chunk.similarity_score:.3f}")
-                    if result.big_chunk:
-                        print(f"    Big chunk (context): {result.big_chunk.content[:100]}...")
-                    if result.document_info:
-                        print(f"    Source: {result.document_info.document_name}")
-                        
-            except Exception as e:
-                print(f"Error with hierarchical retrieval: {e}")
-
-
-async def quick_setup_workspace(client):
-    """Quick helper to set up a test workspace."""
-    try:
-        import tempfile
-        from pathlib import Path
-        
-        with tempfile.TemporaryDirectory() as temp_dir:
-            # Create a test document
-            doc_path = Path(temp_dir) / "test.txt"
-            doc_path.write_text("Machine learning is a subset of AI that enables systems to learn from data.")
-            
-            # Create workspace
-            workspace = await client.create_workspace(
-                name="Hierarchical Test",
-                path=temp_dir
-            )
-            
-            # Process file
-            await client.process_files(
-                workspace_id=workspace.id,
-                files=[str(doc_path)]
-            )
-            
-            await asyncio.sleep(1)  # Brief wait for indexing
-            return workspace.id
-    except:
-        return None
-
-
-async def main():
-    """Run RAG examples with error handling."""
-    try:
-        await rag_example()
-        await advanced_rag_example()
-        print("\n✅ RAG examples completed successfully!")
-    except Exception as e:
-        print(f"\n❌ Error: {e}")
-        print("\nTroubleshooting:")
-        print("1. Ensure CZero Engine is running")
-        print("2. Check that API server is active")
-        print("3. Verify embedding models are loaded")
-        print("4. Confirm vector database is initialized")
-        print("5. Note: Local LLMs can be slow (10-30s per response)")
-
-
-if __name__ == "__main__":
+"""RAG (Retrieval-Augmented Generation) Example - CZero Engine
+
+This example demonstrates:
+- Document processing and chunking
+- Semantic search with hierarchical support
+- Chat with RAG context
+- Similarity-based recommendations
+- Comparing responses with and without RAG
+
+NOTE: Local LLMs may take longer to generate responses compared to cloud APIs.
+Expect 10-30 seconds for complex queries depending on your hardware.
+"""
+
+import asyncio
+from pathlib import Path
+from czero_engine import CZeroEngineClient
+from czero_engine.workflows import KnowledgeBaseWorkflow, RAGWorkflow
+
+
+async def rag_example():
+    """Build and use a RAG system with enhanced features."""
+    
+    print("\n🚀 RAG System Example")
+    print("=" * 50)
+    
+    workspace_id = None
+    
+    # Step 1: Create knowledge base from documents
+    print("\n1. Creating Knowledge Base")
+    print("-" * 30)
+    async with KnowledgeBaseWorkflow() as kb_workflow:
+        
+        # Ensure we have a documents directory
+        docs_dir = Path("./sample_docs")
+        docs_dir.mkdir(exist_ok=True)
+        
+        # Create some sample documents
+        (docs_dir / "ai_basics.txt").write_text("""
+        Artificial Intelligence (AI) refers to the simulation of human intelligence 
+        in machines. Machine learning is a subset of AI that enables systems to 
+        learn from data. Deep learning uses neural networks with multiple layers 
+        to process complex patterns. Natural language processing helps computers 
+        understand human language.
+        """)
+        
+        (docs_dir / "czero_engine.md").write_text("""
+        # CZero Engine Overview
+        
+        CZero Engine is a comprehensive document processing and RAG system. 
+        It provides:
+        - Document extraction and chunking
+        - Vector embeddings for semantic search
+        - Integration with multiple LLM backends
+        - AI personas for specialized interactions
+        - Workspace management for organizing documents
+        
+        The system uses ONNX Runtime for efficient model inference and supports
+        GPU acceleration for faster processing.
+        """)
+        
+        (docs_dir / "semantic_search.txt").write_text("""
+        Semantic search goes beyond keyword matching to understand the meaning 
+        and intent behind queries. It uses vector embeddings to represent text 
+        as high-dimensional vectors. Similar content has vectors that are close 
+        together in the vector space. This enables finding relevant information 
+        even when exact keywords don't match.
+        """)
+        
+        # Create knowledge base using hierarchical chunking
+        result = await kb_workflow.create_knowledge_base(
+            name="AI Documentation",
+            directory_path=str(docs_dir),
+            file_patterns=["*.txt", "*.md"]
+        )
+        
+        workspace_id = result['workspace']['id']
+        print(f"✅ Created workspace: {result['workspace']['name']}")
+        print(f"   ID: {workspace_id}")
+        print(f"   Processed {result['files_processed']} files")
+        print(f"   Created {result['chunks_created']} chunks")
+        
+        # Important: Give the system time to index the documents
+        print("\n⏳ Waiting for indexing to complete...")
+        await asyncio.sleep(5)  # Wait 5 seconds for indexing
+    
+    # Step 2: Verify documents are indexed by searching
+    print("\n2. Verifying Document Indexing")
+    print("-" * 30)
+    async with CZeroEngineClient() as client:
+        # Search for content we just indexed, using workspace filter
+        test_results = await client.semantic_search(
+            query="artificial intelligence",
+            limit=3,
+            similarity_threshold=0.3,  # Low threshold to ensure we find something
+            workspace_filter=workspace_id  # Search only in our workspace
+        )
+        
+        if test_results.results:
+            print(f"✅ Found {len(test_results.results)} indexed documents")
+            for i, res in enumerate(test_results.results, 1):
+                print(f"  {i}. Score: {res.similarity:.3f}")
+                print(f"     {res.content[:100]}...")
+        else:
+            print("⚠️  Documents may still be indexing. Continuing with example...")
+    
+    # Step 3: Use RAG for Q&A
+    print("\n3. RAG-Enhanced Q&A")
+    print("-" * 30)
+    print("Note: Local LLMs may take 10-30 seconds per response.")
+    
+    async with CZeroEngineClient() as client:
+        # Ask questions using the actual chat API with RAG
+
+        questions = [
+            "What is artificial intelligence and machine learning?",
+            "How does semantic search work?",
+            "What features does CZero Engine provide?"
+        ]
+        
+        for i, question in enumerate(questions, 1):
+            print(f"\n📝 Q{i}: {question}")
+            print("   Generating response (this may take a moment with local LLM)...")
+            
+            try:
+                # Use the actual chat API with RAG config
+                response = await client.chat(
+                    message=question,
+                    use_rag=True,
+                    workspace_filter=workspace_id,  # Filter to our workspace
+                    similarity_threshold=0.3,  # Lower threshold for better recall
+                    chunk_limit=5,
+                    max_tokens=200  # Limit response length for faster generation
+                )
+                
+                # Show the response
+                print(f"💡 A{i}: {response.response[:250]}...")
+                
+                # Show context if available
+                if response.context_used:
+                    print(f"   📚 Used {len(response.context_used)} context chunks")
+                    for j, ctx in enumerate(response.context_used[:2], 1):
+                        print(f"      {j}. Score: {ctx.similarity:.3f}")
+                        print(f"         {ctx.content[:60]}...")
+                        
+            except asyncio.TimeoutError:
+                print("   ⚠️ Response generation timed out. Local LLMs can be slow.")
+            except Exception as e:
+                print(f"   ❌ Error: {e}")
+        
+    # Step 4: Compare with and without RAG
+    print("\n4. RAG vs Non-RAG Comparison")
+    print("-" * 30)
+    comparison_q = "What is machine learning and how does it relate to AI?"
+    
+    async with CZeroEngineClient() as client:
+        print(f"\n🤔 Question: {comparison_q}")
+        
+        # Without RAG
+        print("\n❌ Without RAG (generic response):")
+        print("   Generating...")
+        try:
+            response_no_rag = await client.chat(
+                message=comparison_q,
+                use_rag=False,
+                max_tokens=150
+            )
+            print(f"   {response_no_rag.response[:200]}...")
+        except Exception as e:
+            print(f"   Error: {e}")
+        
+        # With RAG
+        print("\n✅ With RAG (context-aware):")
+        print("   Generating...")
+        try:
+            response_with_rag = await client.chat(
+                message=comparison_q,
+                use_rag=True,
+                workspace_filter=workspace_id,
+                similarity_threshold=0.3,
+                chunk_limit=5,
+                max_tokens=150
+            )
+            print(f"   {response_with_rag.response[:200]}...")
+            
+            print(f"\n📊 Statistics:")
+            chunks_used = len(response_with_rag.context_used) if response_with_rag.context_used else 0
+            print(f"   Context chunks used: {chunks_used}")
+            print(f"   Improvement: RAG provides context from your documents")
+        except Exception as e:
+            print(f"   Error: {e}")
+    
+    # Step 5: Find similar content
+    print("\n5. Similarity Search")
+    print("-" * 30)
+    async with CZeroEngineClient() as client:
+        # Search in our workspace for semantic search content
+        search_res = await client.semantic_search(
+            query="semantic search",
+            limit=1,
+            workspace_filter=workspace_id
+        )
+        
+        if search_res.results:
+            chunk_id = search_res.results[0].chunk_id
+            similar = await client.find_similar_chunks(
+                chunk_id=chunk_id,
+                limit=3,
+                similarity_threshold=0.3  # Lower threshold
+            )
+            
+            print(f"Content similar to chunk '{chunk_id[:20]}...':\n")
+            for i, res in enumerate(similar.results, 1):
+                print(f"  {i}. Score: {res.similarity:.3f}")
+                print(f"     {res.content[:80]}...")
+
+
+async def advanced_rag_example():
+    """Demonstrate hierarchical retrieval for better context."""
+    print("\n6. Advanced Hierarchical Retrieval")
+    print("-" * 30)
+    
+    async with CZeroEngineClient() as client:
+        # First create a workspace with some documents
+        workspace_id = await quick_setup_workspace(client)
+        
+        if workspace_id:
+            # Use hierarchical retrieval endpoint for better context
+            print("\nUsing hierarchical retrieval for enhanced context...")
+            try:
+                response = await client.hierarchical_retrieve(
+                    query="machine learning and AI",
+                    workspace_id=workspace_id,
+                    limit=3,
+                    similarity_threshold=0.3,
+                    include_document_info=True
+                )
+                
+                print(f"Found {len(response.results)} hierarchical results:")
+                for i, result in enumerate(response.results[:2], 1):
+                    print(f"\n  Result {i}:")
+                    print(f"    Small chunk (precise): {result.small_chunk.content[:100]}...")
+                    print(f"    Similarity: {result.small_chunk.similarity_score:.3f}")
+                    if result.big_chunk:
+                        print(f"    Big chunk (context): {result.big_chunk.content[:100]}...")
+                    if result.document_info:
+                        print(f"    Source: {result.document_info.document_name}")
+                        
+            except Exception as e:
+                print(f"Error with hierarchical retrieval: {e}")
+
+
+async def quick_setup_workspace(client):
+    """Quick helper to set up a test workspace."""
+    try:
+        import tempfile
+        from pathlib import Path
+        
+        with tempfile.TemporaryDirectory() as temp_dir:
+            # Create a test document
+            doc_path = Path(temp_dir) / "test.txt"
+            doc_path.write_text("Machine learning is a subset of AI that enables systems to learn from data.")
+            
+            # Create workspace
+            workspace = await client.create_workspace(
+                name="Hierarchical Test",
+                path=temp_dir
+            )
+            
+            # Process file
+            await client.process_files(
+                workspace_id=workspace.id,
+                files=[str(doc_path)]
+            )
+            
+            await asyncio.sleep(1)  # Brief wait for indexing
+            return workspace.id
+    except:
+        return None
+
+
+async def main():
+    """Run RAG examples with error handling."""
+    try:
+        await rag_example()
+        await advanced_rag_example()
+        print("\n✅ RAG examples completed successfully!")
+    except Exception as e:
+        print(f"\n❌ Error: {e}")
+        print("\nTroubleshooting:")
+        print("1. Ensure CZero Engine is running")
+        print("2. Check that API server is active")
+        print("3. Verify embedding models are loaded")
+        print("4. Confirm vector database is initialized")
+        print("5. Note: Local LLMs can be slow (10-30s per response)")
+
+
+if __name__ == "__main__":
     asyncio.run(main())